# Examples

## [Basic Example](https://github.com/ismail9k/vue3-carousel/blob/master/docs/examples/ExampleBasic.vue)

<ExampleBasic></ExampleBasic>

```vue
<template>
  <Carousel>
    <Slide v-for="slide in 10" :key="slide">
      <div class="carousel__item">{{ slide }}</div>
    </Slide>

    <template #addons>
      <Navigation />
      <Pagination />
    </template>
  </Carousel>
</template>

<script>
import { defineComponent } from 'vue'
import { Carousel, Navigation, Pagination, Slide } from 'vue3-carousel';

import 'vue3-carousel/dist/carousel.css';

export default defineComponent({
  name: 'Basic',
  components: {
    Carousel,
    Slide,
    Pagination,
    Navigation,
  },
});
</script>

<style>
.carousel__item {
  min-height: 200px;
  width: 100%;
  background-color: var(--carousel-color-primary);
  color:  var(--carousel-color-white);
  font-size: 20px;
  border-radius: 8px;
  display: flex;
  justify-content: center;
  align-items: center;
}

.carousel__slide {
  padding: 10px;
}

.carousel__prev,
.carousel__next {
  box-sizing: content-box;
  border: 5px solid white;
}
</style>
```
## [Wrap Around](https://github.com/ismail9k/vue3-carousel/blob/master/docs/examples/ExampleWrapAround.vue)

<ExampleWrapAround></ExampleWrapAround>

```vue
<template>
  <Carousel :items-to-show="2.5" :wrap-around="true">
    <Slide v-for="slide in 10" :key="slide">
      <div class="carousel__item">{{ slide }}</div>
    </Slide>

    <template #addons>
      <Navigation />
    </template>
  </Carousel>
</template>

<script>
import { defineComponent } from 'vue';
import { Carousel, Navigation, Slide } from 'vue3-carousel';

import 'vue3-carousel/dist/carousel.css';

export default defineComponent({
  name: 'WrapAround',
  components: {
    Carousel,
    Slide,
    Navigation,
  },
});
</script>
```

## [Breakpoints](https://github.com/ismail9k/vue3-carousel/blob/master/docs/examples/ExampleBreakpoints.vue)

<ExampleBreakpoints></ExampleBreakpoints>

```vue
<template>
  <Carousel :settings="settings" :breakpoints="breakpoints">
    <Slide v-for="slide in 10" :key="slide">
      <div class="carousel__item">{{ slide }}</div>
    </Slide>

    <template #addons>
      <Navigation />
    </template>
  </Carousel>
</template>

<script>
import { defineComponent } from 'vue';
import { Carousel, Navigation, Slide } from 'vue3-carousel';

import 'vue3-carousel/dist/carousel.css';

export default defineComponent({
  name: 'Breakpoints',
  components: {
    Carousel,
    Slide,
    Navigation,
  },
  data: () => ({
    // carousel settings
    settings: {
      itemsToShow: 1,
      snapAlign: 'center',
    },
    // breakpoints are mobile first
    // any settings not specified will fallback to the carousel settings
    breakpoints: {
      // 700px and up
      700: {
        itemsToShow: 3.5,
        snapAlign: 'center',
      },
      // 1024 and up
      1024: {
        itemsToShow: 5,
        snapAlign: 'start',
      },
    },
  }),
});
</script>
```

<<<<<<< HEAD
## [Pagination](https://github.com/ismail9k/vue3-carousel/blob/master/docs/examples/ExampleBreakpoints.vue)

<ExamplePagination></ExamplePagination>

```vue

<template>
  <Carousel :settings='settings' :breakpoints='breakpoints'>
    <Slide v-for='slide in 10' :key='slide'>
      <div class='carousel__item'>{{ slide }}</div>
=======
## [Autoplay Example](https://github.com/ismail9k/vue3-carousel/blob/master/docs/examples/ExampleAutoplay.vue)

<ExampleAutoplay></ExampleAutoplay>

```vue
<template>
  <Carousel :autoplay="2000" :wrap-around="true">
    <Slide v-for="slide in 10" :key="slide">
      <div class="carousel__item">{{ slide }}</div>
>>>>>>> db13c3cb
    </Slide>

    <template #addons>
      <Pagination />
<<<<<<< HEAD
      <Navigation />
=======
>>>>>>> db13c3cb
    </template>
  </Carousel>
</template>

<script>
<<<<<<< HEAD
import { defineComponent } from 'vue';
import { Carousel, Navigation, Slide, Pagination } from 'vue3-carousel';
import 'vue3-carousel/dist/carousel.css';
export default defineComponent({
  name: 'ExamplePagination',
  components: {
    Pagination,
    Carousel,
    Slide,
    Navigation,
  },
  data: () => ({
    // carousel settings
    settings: {
      itemsToShow: 1,
      snapAlign: 'center',
    },
    // breakpoints are mobile first
    // any settings not specified will fallback to the carousel settings
    breakpoints: {
      // 700px and up
      700: {
        itemsToShow: 3.5,
        snapAlign: 'center',
      },
      // 1024 and up
      1024: {
        itemsToShow: 5,
        snapAlign: 'start',
      },
    },
  }),
=======
import { defineComponent } from 'vue'
import { Carousel, Pagination, Slide } from 'vue3-carousel';

import 'vue3-carousel/dist/carousel.css';

export default defineComponent({
  name: 'Autoplay',
  components: {
    Carousel,
    Slide,
    Pagination,
  },
>>>>>>> db13c3cb
});
</script>
```

<script>
import ExampleBasic from './examples/ExampleBasic.vue';
import ExampleWrapAround from './examples/ExampleWrapAround.vue';
<<<<<<< HEAD
import ExampleBreakpoints from './examples/ExampleBreakpoints.vue'; 
import ExamplePagination from './examples/ExamplePagination.vue'; 
=======
import ExampleBreakpoints from './examples/ExampleBreakpoints.vue';
import ExampleAutoplay from './examples/ExampleAutoplay.vue';
>>>>>>> db13c3cb

export default {
  components: {
    ExampleBasic,
    ExampleWrapAround,
    ExampleBreakpoints,
<<<<<<< HEAD
    ExamplePagination
=======
    ExampleAutoplay,
>>>>>>> db13c3cb
  }
}
</script>

<style>
.carousel__item {
  min-height: 200px;
  width: 100%;
  background-color: var(--carousel-color-primary);
  color:  var(--carousel-color-white);
  font-size: 20px;
  border-radius: 8px;
  display: flex;
  justify-content: center;
  align-items: center;
}

.carousel__slide {
  padding: 10px;
}

.carousel__prev,
.carousel__next {
  box-sizing: content-box;
  border: 5px solid white;
}
</style><|MERGE_RESOLUTION|>--- conflicted
+++ resolved
@@ -148,7 +148,6 @@
 </script>
 ```
 
-<<<<<<< HEAD
 ## [Pagination](https://github.com/ismail9k/vue3-carousel/blob/master/docs/examples/ExampleBreakpoints.vue)
 
 <ExamplePagination></ExamplePagination>
@@ -159,31 +158,16 @@
   <Carousel :settings='settings' :breakpoints='breakpoints'>
     <Slide v-for='slide in 10' :key='slide'>
       <div class='carousel__item'>{{ slide }}</div>
-=======
-## [Autoplay Example](https://github.com/ismail9k/vue3-carousel/blob/master/docs/examples/ExampleAutoplay.vue)
-
-<ExampleAutoplay></ExampleAutoplay>
-
-```vue
-<template>
-  <Carousel :autoplay="2000" :wrap-around="true">
-    <Slide v-for="slide in 10" :key="slide">
-      <div class="carousel__item">{{ slide }}</div>
->>>>>>> db13c3cb
     </Slide>
 
     <template #addons>
       <Pagination />
-<<<<<<< HEAD
-      <Navigation />
-=======
->>>>>>> db13c3cb
-    </template>
-  </Carousel>
-</template>
-
-<script>
-<<<<<<< HEAD
+      <Navigation />
+    </template>
+  </Carousel>
+</template>
+
+<script>
 import { defineComponent } from 'vue';
 import { Carousel, Navigation, Slide, Pagination } from 'vue3-carousel';
 import 'vue3-carousel/dist/carousel.css';
@@ -216,7 +200,28 @@
       },
     },
   }),
-=======
+});
+</script>
+```
+
+## [Autoplay Example](https://github.com/ismail9k/vue3-carousel/blob/master/docs/examples/ExampleAutoplay.vue)
+
+<ExampleAutoplay></ExampleAutoplay>
+
+```vue
+<template>
+  <Carousel :autoplay="2000" :wrap-around="true">
+    <Slide v-for="slide in 10" :key="slide">
+      <div class="carousel__item">{{ slide }}</div>
+    </Slide>
+
+    <template #addons>
+      <Pagination />
+    </template>
+  </Carousel>
+</template>
+
+<script>
 import { defineComponent } from 'vue'
 import { Carousel, Pagination, Slide } from 'vue3-carousel';
 
@@ -229,7 +234,6 @@
     Slide,
     Pagination,
   },
->>>>>>> db13c3cb
 });
 </script>
 ```
@@ -237,24 +241,17 @@
 <script>
 import ExampleBasic from './examples/ExampleBasic.vue';
 import ExampleWrapAround from './examples/ExampleWrapAround.vue';
-<<<<<<< HEAD
 import ExampleBreakpoints from './examples/ExampleBreakpoints.vue'; 
-import ExamplePagination from './examples/ExamplePagination.vue'; 
-=======
-import ExampleBreakpoints from './examples/ExampleBreakpoints.vue';
+import ExamplePagination from './examples/ExamplePagination.vue';
 import ExampleAutoplay from './examples/ExampleAutoplay.vue';
->>>>>>> db13c3cb
 
 export default {
   components: {
     ExampleBasic,
     ExampleWrapAround,
     ExampleBreakpoints,
-<<<<<<< HEAD
+    ExampleAutoplay,
     ExamplePagination
-=======
-    ExampleAutoplay,
->>>>>>> db13c3cb
   }
 }
 </script>
